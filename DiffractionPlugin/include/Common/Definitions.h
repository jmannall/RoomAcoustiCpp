--- conflicted
+++ resolved
@@ -92,14 +92,11 @@
 			return round(x * factor) / factor;
 		}
 
-<<<<<<< HEAD
 		inline Real StrToReal(const std::string& str)
 		{
 			return std::stod(str);
 		}
 
-=======
->>>>>>> f1a89b60
 		// Float
 #else
 
@@ -164,14 +161,11 @@
 			return round(x * factor) / factor;
 		}
 
-<<<<<<< HEAD
 		inline Real StrToReal(const std::string& str)
 		{
 			return std::stof(str);
 		}
 
-=======
->>>>>>> f1a89b60
 #endif
 		const constexpr size_t NUM_PRECISION = 3;
 		const constexpr int REFLECTION_FILTER_ORDER = 4;
